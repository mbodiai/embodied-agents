--- conflicted
+++ resolved
@@ -58,6 +58,7 @@
         depth_image.save(depth_image_path, format="PNG")
         np.save("resources/intrinsic_matrix.npy", intrinsic_matrix)
 
+    def act(
     def act(
         self,
         rgb_image_path: str,
@@ -87,7 +88,6 @@
 
         Example:
             >>> estimator = ObjectPoseEstimator3D()
-<<<<<<< HEAD
             >>> camera_intrinsics = IntrinsicParameters(
             ...     focal_length_x=911.0,
             ...     focal_length_y=911.0,
@@ -118,8 +118,6 @@
             ...         "Red Marker",
             ...     ]
             ... )
-=======
->>>>>>> 9a6ffbab
             >>> result = estimator.act(
             ...     "resources/color_image.png",
             ...     "resources/depth_image.png",
