<div align="center">
 <img src="assets/logo_full.png" width=200;/>
  <div>&nbsp;</div>
  <div align="center">
    &nbsp;&nbsp;&nbsp;&nbsp;
    <b><font size="5"></font></b>
    <sup>
      <a href="https://api.mbodi.ai">
        <i><font size="4">Benchmark, Explore, and Send API Requests Now</font></i>
      </a>
    </sup>
  </div>
  <div>&nbsp;</div>

[![license](https://img.shields.io/badge/License-Apache_2.0-blue.svg)](https://opensource.org/licenses/Apache-2.0)
[![PyPI - Python Version](https://img.shields.io/pypi/pyversions/mbodied)](https://pypi.org/project/mbodied/)
[![PyPI](https://img.shields.io/pypi/v/mbodied)](https://pypi.org/project/mbodied)
[![MacOS](https://github.com/mbodiai/opensource/actions/workflows/macos.yml/badge.svg?branch=main)](https://github.com/mbodiai/opensource/actions/workflows/macos.yml)
[![Ubuntu](https://github.com/mbodiai/opensource/actions/workflows/ubuntu.yml/badge.svg)](https://github.com/mbodiai/opensource/actions/workflows/ubuntu.yml)
[![Documentation Status](https://readthedocs.com/projects/mbodi-ai-mbodied/badge/?version=latest)](https://readthedocs.com/projects/mbodi-ai-mbodied-agents/badge/?version=latest)

📖 **Docs**: [readthedocs](https://mbodi-ai-mbodied-agents.readthedocs-hosted.com/en/latest/)

🚀 **Simple Robot Agent Example:** [<img align="center" src="https://colab.research.google.com/assets/colab-badge.svg" />](https://colab.research.google.com/drive/1qFoo2h4tD9LYtUwkWtO4XtVAwcKxALn_?usp=sharing) </br>
💻 **Simulation Example with [SimplerEnv](https://github.com/simpler-env/SimplerEnv):** [<img align="center" src="https://colab.research.google.com/assets/colab-badge.svg" />](https://colab.research.google.com/drive/1gJlfEvsODZWGn3rK8Nx4A0kLnLzJtJG_?usp=sharing) </br>
🤖 **Motor Agent using OpenVLA:** [<img align="center" src="https://colab.research.google.com/assets/colab-badge.svg" />](https://colab.research.google.com/drive/1anbOd4snFw84Zf0AvLrWReVdx61TfAIC?usp=sharing)

🫡 **Support, Discussion, and How-To's** **:** </br>
[![](https://dcbadge.limes.pink/api/server/BPQ7FEGxNb?theme=discord&?logoColor=pink)](https://discord.gg/BPQ7FEGxNb)

</div>

**Updates:**

**June 30 2024, embodied-agents v1.0**:

- Added Motor Agent supporting OpenVLA with free [API endpoint](https://api.mbodi.ai/community-models) hosted.
- Added Sensory Agent supporting i.e. 3D object pose detection.
- Improved automatic dataset recording.
- Agent now can make remote act calls to API servers i.e. Gradio, vLLM.
- Bug fixes and performance improvements have been made.
- PyPI project is renamed to `mbodied`.

# embodied agents

**embodied agents** is a toolkit for integrating large multi-modal models into existing robot stacks with just a few lines of code. It provides consistency, reliability, scalability and is configurable to any observation and action space.

<img src="assets/new_demo.gif" alt="Demo GIF" style="width: 550px;">

- [embodied agents](#embodied-agents)
  - [Overview](#overview)
    - [Motivation](#motivation)
    - [Goals](#goals)
    - [Limitations](#limitations)
    - [Scope](#scope)
    - [Features](#features)
    - [Endpoints](#endpoints)
    - [Support Matrix](#support-matrix)
    - [To Do](#to-do)
  - [Installation](#installation)
  - [Getting Started](#getting-started)
    - [Customize a Motion to fit a robot's action space.](#customize-a-motion-to-fit-a-robots-action-space)
    - [Run a robotics transformer model on a robot.](#run-a-robotics-transformer-model-on-a-robot)
    - [Notebooks](#notebooks)
  - [The Sample Class](#the-sample-class)
    - [💡 Did you know](#-did-you-know)
      - [Creating a Sample](#creating-a-sample)
      - [Serialization and Deserialization with Pydantic](#serialization-and-deserialization-with-pydantic)
      - [Converting to Different Containers](#converting-to-different-containers)
      - [Gym Space Integration](#gym-space-integration)
  - [Building Blocks](#building-blocks)
    - [Message](#message)
    - [Backend](#backend)
    - [Agent](#agent)
    - [Language Agent](#language-agent)
    - [Motor Agent](#motor-agent)
    - [Sensory Agent](#sensory-agent)
    - [Motions](#motions)
    - [Hardware Interface](#hardware-interface)
    - [Recorder](#recorder)
    - [Replayer](#replayer)
  - [Directory Structure](#directory-structure)
  - [Contributing](#contributing)

## Overview

This repository is broken down into 3 main components: **Agents**, **Data**, and **Hardware**. Inspired by the efficiency of the central nervous system, each component is broken down into 3 meta-modalities: **Language**, **Motion**, and **Sense**. Each agent has an `act` method that can be overriden and satisfies:

- **Language Agents** always return a string.
- **Motor Agents** always return a `Motion`.
- **Sensory Agents** always return a `SensorReading`.

A call to `act` or `async_act` can perform local or remote inference synchronously or asynchronously. Remote execution can be performed with [Gradio](https://www.gradio.app/docs/python-client/introduction), [httpx](https://www.python-httpx.org/), or different LLM clients. Validation is performed with [Pydantic](https://docs.pydantic.dev/latest/).

<img src="assets/architecture.jpg" alt="Architecture Diagram" style="width: 700px;">

Jump to [getting started](#getting-started) to get up and running on [real hardware](https://colab.research.google.com/drive/1qFoo2h4tD9LYtUwkWtO4XtVAwcKxALn_?usp=sharing) or [simulation](https://colab.research.google.com/drive/1gJlfEvsODZWGn3rK8Nx4A0kLnLzJtJG_?usp=sharing). Be sure to join our [Discord](https://discord.gg/BPQ7FEGxNb) for 🥇-winning discussions :)

**⭐ Give us a star on GitHub if you like us!**

### Motivation

<details>
<summary>There is a signifcant barrier to entry for running SOTA models in robotics</summary>

It is currently unrealistic to run state-of-the-art AI models on edge devices for responsive, real-time applications. Furthermore,
the complexity of integrating multiple models across different modalities is a significant barrier to entry for many researchers,
hobbyists, and developers. This library aims to address these challenges by providing a simple, extensible, and efficient way to
integrate large models into existing robot stacks.

</details>

### Goals

<details>
<summary>Facillitate data-collection and sharing among roboticists.</summary>

This requires reducing much of the complexities involved with setting up inference endpoints, converting between different model formats, and collecting and storing new datasets for future availibility.

We aim to achieve this by:

1. Providing simple, Python-first abstrations that are modular, extensible and applicable to a wide range of tasks.
2. Providing endpoints, weights, and interactive Gradio playgrounds for easy access to state-of-the-art models.
3. Ensuring that this library is observation and action-space agnostic, allowing it to be used with any robot stack.

Beyond just improved robustness and consistency, this architecture makes asynchronous and remote agent execution exceedingly simple. In particular we demonstrate how responsive natural language interactions can be achieved in under 30 lines of Python code.

</details>

### Limitations

_Embodied Agents are not yet capable of learning from in-context experience_:

- Frameworks for advanced RAG techniques are clumsy at best for OOD embodied applications however that may improve.
- Amount of data required for fine-tuning is still prohibitively large and expensive to collect.
- Online RL is still in its infancy and not yet practical for most applications.

### Scope

- This library is intended to be used for research and prototyping.
- This library is still experimental and under active development. Breaking changes may occur although they will be avoided as much as possible. Feel free to report issues!

### Features

- Extensible, user-friendly python SDK with explicit typing and modularity
- Asynchronous and remote thread-safe agent execution for maximal responsiveness and scalability.
- Full-compatiblity with HuggingFace Spaces, Datasets, Gymnasium Spaces, Ollama, and any OpenAI-compatible api.
- Automatic dataset-recording and optionally uploads dataset to huggingface hub.

### Endpoints

- [OpenVLA](https://api.mbodi.ai/community-models/)
- [Embodied AI Playground](https://api.mbodi.ai/benchmark/)
- [3D Object Pose Detection](https://api.mbodi.ai/3d-object-pose-detection/)

### Support Matrix

- Closed: OpenAI, Anthropic
- Open Weights: OpenVLA, Idefics2, Llava-1.6-Mistral, Phi-3-vision-128k-instruct
- All gradio endpoints hosted on HuggingFace spaces.

### To Do

- [ ] More Motor Agents
- [ ] More Data Augmentation
- [ ] More Evaluation on Latency, Accuracy, and Prompting

## Installation

```shell
pip install mbodied

# For audio support
pip install mbodied[audio]
```

## Getting Started

### Customize a Motion to fit a robot's action space.

```python
from mbodied.types.motion_controls import HandControl, FullJointControl
from mbodied.base.motion import AbsoluteMotionField, RelativeMotionField

class FineGrainedHandControl(HandControl):
    comment: str = Field(None, description="A comment to voice aloud.")

    # Any attempted validation will fail if the bounds and shape are not satisfied.
    index: FullJointControl = AbsoluteMotionField([0,0,0],bounds=[-3.14, 3.14], shape=(3,))
    thumb: FullJointControl = RelativeMotionField([0,0,0],bounds=[-3.14, 3.14], shape=(3,))
```

### Run a robotics transformer model on a robot.

```python
import os
from mbodied.agents import LanguageAgent
from mbodied.agents.motion import OpenVlaAgent
from mbodied.agents.sense.audio import AudioAgent
from mbodied.hardware.sim_interface import SimInterface

cognition = LanguageAgent(
  context="You are an embodied planner that responds with a python list of strings and nothing else.",
  api_key=os.getenv("ANTHROPIC_API_KEY"), # Or use OpenAI
  model_src="anthropic", model_kwargs={"model": "claude-3-5-sonnet-20240620"},
  recorder="auto",
)
speech = AudioAgent(use_pyaudio=False) # pyaudio is buggy on mac
motion = OpenVlaAgent(model_src="https://api.mbodi.ai/community-models/")

# Subclass and override do() and capture() methods.
hardware_interface = SimInterface()

instruction = speech.listen()
plan = cognition.act(instruction, hardware_interface.capture())

for step in plan.strip('[]').strip().split(','):
  print("\nMotor agent is executing step: ", step, "\n")
  for _ in range(10):
    hand_control = motion.act(step, hardware_interface.capture())
    hardware_interface.do(hand_control)
```

Example Scripts:

- [examples/simple_robot_agent.py](examples/simple_robot_agent.py): A very simple language based cognitive agent taking instruction from user and output actions.
- [examples/full_example.py](examples/full_example.py): Full example of languaged based cognitive and motor agent executing task.
- [examples/motor_example_openvla.py](examples/motor_example_openvla.py): Run robotic transformers, i.e. OpenVLA, in several lines on the robot.
- [examples/reason_plan_act_robot.py](examples/reason_plan_act_robot.py): Full example of language based cognitive agent and OpenVLA motor agent executing task.

### Notebooks

Real Robot Hardware: [![Open In Colab](https://colab.research.google.com/assets/colab-badge.svg)](https://colab.research.google.com/drive/1qFoo2h4tD9LYtUwkWtO4XtVAwcKxALn_?usp=sharing)

Simulation with: [SimplerEnv](https://github.com/simpler-env/SimplerEnv.git) : [![Open In Colab](https://colab.research.google.com/assets/colab-badge.svg)](https://colab.research.google.com/drive/1gJlfEvsODZWGn3rK8Nx4A0kLnLzJtJG_?usp=sharing)

MotorAgent with OpenVLA: [examples/motor_example_openvla.py](examples/motor_example_openvla.py)

## The [Sample](mbodied/base/sample.py) Class

The Sample class is a base model for serializing, recording, and manipulating arbitrary data. It is designed to be extendable, flexible, and strongly typed. By wrapping your observation or action objects in the [Sample](mbodied/base/sample.py) class, you'll be able to convert to and from the following with ease:

- A Gym space for creating a new Gym environment.
- A flattened list, array, or tensor for plugging into an ML model.
- A HuggingFace dataset with semantic search capabilities.
- A Pydantic BaseModel for reliable and quick json serialization/deserialization.

To learn more about all of the possibilities with embodied agents, check out the [documentation](https://mbodi-ai-mbodied-agents.readthedocs-hosted.com/en/latest/)

<<<<<<< HEAD


=======
>>>>>>> 9a6ffbab
### 💡 Did you know

- You can `pack` a list of `Sample`s or Dicts into a single `Sample` or `Dict` and `unpack` accordingly?
- You can `unflatten` any python structure into a `Sample` class so long you provide it with a valid json schema?

<<<<<<< HEAD

=======
>>>>>>> 9a6ffbab
<details> <summary><h2 style="display: inline-block;">Deep Dive</h2></summary>

## Building Blocks

#### Creating a Sample

Creating a Sample requires just wrapping a python dictionary with the `Sample` class. Additionally, they can be made from kwargs, Gym Spaces, and Tensors to name a few.

```python
# Creating a Sample instance
sample = Sample(observation=[1,2,3], action=[4,5,6])

# Flattening the Sample instance
flat_list = sample.flatten()
print(flat_list) # Output: [1, 2, 3, 4, 5, 6]

# Generating a simplified JSON schema
>>> schema = sample.schema()
{'type': 'object', 'properties': {'observation': {'type': 'array', 'items': {'type': 'integer'}}, 'action': {'type': 'array', 'items': {'type': 'integer'}}}}

# Unflattening a list into a Sample instance
Sample.unflatten(flat_list, schema)
>>> Sample(observation=[1, 2, 3], action=[4, 5, 6])
```

#### Serialization and Deserialization with Pydantic

The Sample class leverages Pydantic's powerful features for serialization and deserialization, allowing you to easily convert between Sample instances and JSON.

```python
# Serialize the Sample instance to JSON
sample = Sample(observation=[1,2,3], action=[4,5,6])
json_data = sample.model_dump_json()
print(json_data) # Output: '{"observation": [1, 2, 3], "action": [4, 5, 6]}'

# Deserialize the JSON data back into a Sample instance
json_data = '{"observation": [1, 2, 3], "action": [4, 5, 6]}'
sample = Sample.model_validate(from_json(json_data))
print(sample) # Output: Sample(observation=[1, 2, 3], action=[4, 5, 6])
```

#### Converting to Different Containers

```python
# Converting to a dictionary
sample_dict = sample.to("dict")
print(sample_dict) # Output: {'observation': [1, 2, 3], 'action': [4, 5, 6]}

# Converting to a NumPy array
sample_np = sample.to("np")
print(sample_np) # Output: array([1, 2, 3, 4, 5, 6])

# Converting to a PyTorch tensor
sample_pt = sample.to("pt")
print(sample_pt) # Output: tensor([1, 2, 3, 4, 5, 6])

# Converting to a HuggingFace Dataset
sample_hf = sample.to("hf")
print(sample_hf)
# Output: Dataset({
#     features: ['observation', 'action'],
#     num_rows: 3
# })

```

#### Gym Space Integration

```python
gym_space = sample.space()
print(gym_space)
# Output: Dict('action': Box(-inf, inf, (3,), float64), 'observation': Box(-inf, inf, (3,), float64))
```

See [sample.py](mbodied/base/sample.py) for more details.

### Message

The [Message](mbodied/types/message.py) class represents a single completion sample space. It can be text, image, a list of text/images, Sample, or other modality. The Message class is designed to handle various types of content and supports different roles such as user, assistant, or system.

You can create a `Message` in versatile ways. They can all be understood by mbodi's backend.

```python
Message(role="user", content="example text")
Message(role="user", content=["example text", Image("example.jpg"), Image("example2.jpg")])
Message(role="user", content=[Sample("Hello")])
```

### Backend

The [Backend](mbodied/base/backend.py) class is an abstract base class for Backend implementations. It provides the basic structure and methods required for interacting with different backend services, such as API calls for generating completions based on given messages. See [backend directory](mbodied/agents/backends) on how various backends are implemented.

### Agent

[Agent](mbodied/base/agent.py) is the base class for various agents listed below. It provides a template for creating agents that can talk to a remote backend/server and optionally record their actions and observations.

### Language Agent

The [Language Agent](mbodied/agents/language/language_agent.py) is the main entry point for intelligent robot agents. It can connect to different backends or transformers of your choice. It includes methods for recording conversations, managing context, looking up messages, forgetting messages, storing context, and acting based on an instruction and an image.

Currently supported API services are OpenAI and Anthropic. Upcoming API services includes Gemini, Ollama, and HuggingFace.

To use OpenAI for your robot backend:

```python
robot_agent = LanguageAgent(context=context_prompt, model_src="openai")
```

`context` can be either a string or a list, for example:

```python
context_prompt = "you are a robot"
# OR
context_prompt = [
    Message(role="system", content="you are a robot"),
    Message(role="user", content=["example text", Image("example.jpg")]),
    Message(role="assistant", content="Understood."),
]
```

To execute an instruction:

```python
response = robot_agent.act(instruction, image)[0]
# You can also pass an arbituary number of text and image to the agent:
response = robot_agent.act([instruction1, image1, instruction2, image2])[0]
```

Language Agent can connect to vLLM as well. For example, suppose you are running a vLLM server Mistral-7B on 1.2.3.4:1234. All you need to do is:

```python
agent = LanguageAgent(
    context=context,
    model_src="openai",
    model_kwargs={"api_key": "EMPTY", "base_url": "http://1.2.3.4:1234/v1"},
)
response = agent.act("Hello, how are you?", model="mistralai/Mistral-7B-Instruct-v0.3")
```

### Motor Agent

[Motor Agent](mbodied/agents/motion/motor_agent.py) is similar to Language Agent but instead of returning a string, it always returns a `Motion`. Motor Agent is generally powered by robotic transformer models, i.e. OpenVLA, RT1, Octo, etc.
Some small model, like RT1, can run on edge devices. However, some, like OpenVLA, are too large to run on edge devices. See [OpenVLA Agent](mbodied/agents/motion/openvla_agent.py) and an [example OpenVLA server](mbodied/agents/motion/openvla_example_server.py)

### Sensory Agent

These agents interact with the environment to collect sensory data. They always return a `SensorReading`, which can be various forms of processed sensory input such as images, depth data, or audio signals.

For example, [object_pose_estimator_3d](mbodied/agents/sense/object_pose_estimator_3d.py) is a sensory agent that senses objects' 3d coordinates as the robot sees.

### Motions

The [motion_controls](mbodied/types/motion_controls.py) module defines various motions to control a robot as Pydantic models. They are also subclassed from `Sample`, thus possessing all the capability of `Sample` as mentioned above. These controls cover a range of actions, from simple joint movements to complex poses and full robot control.

### Hardware Interface

Mapping robot actions from a model to an action is very easy. In our example script, we use a mock hardware interface. We also have an [XArm interface](mbodied/hardware/xarm_interface.py) as an example.

### Recorder

Dataset [Recorder](mbodied/data/recording.py) can record your conversation and the robot's actions to a dataset as you interact with/teach the robot. You can define any observation space and action space for the Recorder.

```python
observation_space = spaces.Dict({
    'image': Image(size=(224, 224)).space(),
    'instruction': spaces.Text(1000)
})
action_space = HandControl().space()
recorder = Recorder('example_recorder', out_dir='saved_datasets', observation_space=observation_space, action_space=action_space)

# Every time robot makes a conversation or performs an action:
recorder.record(observation={'image': image, 'instruction': instruction,}, action=hand_control)
```

The dataset is saved to `./saved_datasets`.

### Replayer

The [Replayer](mbodied/data/replaying.py) class is designed to process and manage data stored in HDF5 files generated by `Recorder`. It provides a variety of functionalities, including reading samples, generating statistics, extracting unique items, and converting datasets for use with HuggingFace. The Replayer also supports saving specific images during processing and offers a command-line interface for various operations.

Example for iterating through a dataset from Recorder with Replayer:

```python
replayer = Replayer(path=str("path/to/dataset.h5"))
for observation, action in replayer:
   ...
```

</details>

## Directory Structure

```shell
├─ assets/ ............. Images, icons, and other static assets
├─ examples/ ........... Example scripts and usage demonstrations
├─ resources/ .......... Additional resources for examples
├─ src/
│  └─ mbodied/
│     ├─ agents/ ....... Modules for robot agents
│     │  ├─ backends/ .. Backend implementations for different services for agents
│     │  ├─ language/ .. Language based agents modules
│     │  ├─ motion/ .... Motion based agents modules
│     │  └─ sense/ ..... Sensory, e.g. audio, processing modules
│     ├─ base/ ......... Base classes and core infra modules
│     ├─ data/ ......... Data handling and processing
│     ├─ hardware/ ..... Hardware interface and interaction
│     └─ types/ ........ Common types and definitions
└─ tests/ .............. Unit tests
```

## Contributing

We welcome issues, questions and PRs. See the [contributing guide](CONTRIBUTING.md) for more information.<|MERGE_RESOLUTION|>--- conflicted
+++ resolved
@@ -247,20 +247,11 @@
 
 To learn more about all of the possibilities with embodied agents, check out the [documentation](https://mbodi-ai-mbodied-agents.readthedocs-hosted.com/en/latest/)
 
-<<<<<<< HEAD
-
-
-=======
->>>>>>> 9a6ffbab
 ### 💡 Did you know
 
 - You can `pack` a list of `Sample`s or Dicts into a single `Sample` or `Dict` and `unpack` accordingly?
 - You can `unflatten` any python structure into a `Sample` class so long you provide it with a valid json schema?
 
-<<<<<<< HEAD
-
-=======
->>>>>>> 9a6ffbab
 <details> <summary><h2 style="display: inline-block;">Deep Dive</h2></summary>
 
 ## Building Blocks
