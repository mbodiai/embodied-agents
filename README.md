--- conflicted
+++ resolved
@@ -155,12 +155,8 @@
 - [x] Automatic dataset recording on Robot
 - [x] Yolo, SAM2, DepthAnything Sensory Agents
 - [x] Auto Agent
-<<<<<<< HEAD
-- [ ] Google Gemini Backend
+- [x] Google Gemini Backend
 - [ ] Pi0 Motor Agent
-=======
-- [x] Google Gemini Backend
->>>>>>> 1b1243ec
 - [ ] ROS integration
 - [ ] More Motor Agents, i.e. RT1
 - [ ] More device support, i.e. OpenCV camera
